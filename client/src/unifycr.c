/*
 * Copyright (c) 2017, Lawrence Livermore National Security, LLC.
 * Produced at the Lawrence Livermore National Laboratory.
 *
 * Copyright 2017, UT-Battelle, LLC.
 *
 * LLNL-CODE-741539
 * All rights reserved.
 *
 * This is the license for UnifyCR.
 * For details, see https://github.com/LLNL/UnifyCR.
 * Please read https://github.com/LLNL/UnifyCR/LICENSE for full license text.
 */

/*
 * Copyright (c) 2017, Lawrence Livermore National Security, LLC.
 * Produced at the Lawrence Livermore National Laboratory.
 * Copyright (c) 2017, Florida State University. Contributions from
 * the Computer Architecture and Systems Research Laboratory (CASTL)
 * at the Department of Computer Science.
 *
 * Written by: Teng Wang, Adam Moody, Weikuan Yu, Kento Sato, Kathryn Mohror
 * LLNL-CODE-728877. All rights reserved.
 *
 * This file is part of burstfs.
 * For details, see https://github.com/llnl/burstfs
 * Please read https://github.com/llnl/burstfs/LICENSE for full license text.
 */

/*
 * Copyright (c) 2013, Lawrence Livermore National Security, LLC.
 * Produced at the Lawrence Livermore National Laboratory.
 * code Written by
 *   Raghunath Rajachandrasekar <rajachan@cse.ohio-state.edu>
 *   Kathryn Mohror <kathryn@llnl.gov>
 *   Adam Moody <moody20@llnl.gov>
 * All rights reserved.
 * This file is part of CRUISE.
 * For details, see https://github.com/hpc/cruise
 * Please also read this file LICENSE.CRUISE
 */

#define _GNU_SOURCE
#include <sched.h>
#include "unifycr-runtime-config.h"

#include <stdio.h>
#include <string.h>
#include <unistd.h>
#include <sys/types.h>
#include <sys/stat.h>
#include <sys/resource.h>
#include <fcntl.h>
#include <stdarg.h>
#include <string.h>
#include <time.h>
#include <stdlib.h>
#include <errno.h>
#include <sys/uio.h>
#include <sys/mman.h>
#include <search.h>
#include <assert.h>
#include <libgen.h>
#include <limits.h>
#include <pthread.h>
#include <mpi.h>
#include <openssl/md5.h>
//#define __USE_GNU


#ifdef ENABLE_NUMA_POLICY
#include <numa.h>
#endif

#include <sys/ipc.h>
#include <sys/shm.h>
#include <sched.h>

#include "unifycr-internal.h"

#ifdef MACHINE_BGQ
/* BG/Q to get personality and persistent memory */
#include <sys/mman.h>
#include <hwi/include/common/uci.h>
#include <firmware/include/personality.h>
#include <spi/include/kernel/memory.h>
#include "mpi.h"
#include <mpix.h>
#endif /* MACHINE_BGQ */

#ifdef UNIFYCR_GOTCHA
#include "gotcha/gotcha_types.h"
#include "gotcha/gotcha.h"
#include "gotcha_map_unifycr_list.h"
#endif

int local_rank_idx = 0;

#ifndef HAVE_OFF64_T
typedef int64_t off64_t;
#endif

static int unifycr_fpos_enabled   = 1;  /* whether we can use fgetpos/fsetpos */
/*
 * unifycr variable:
 * */

fs_type_t fs_type = UNIFYCRFS;
unifycr_index_buf_t unifycr_indices;
unifycr_fattr_buf_t unifycr_fattrs;
static size_t
unifycr_index_buf_size;   /* size of metadata log for log-structured io*/
static size_t unifycr_fattr_buf_size;
unsigned long
unifycr_max_index_entries; /*max number of metadata entries for log-structured write*/
unsigned int unifycr_max_fattr_entries;
int glb_superblock_size;
int unifycr_spillmetablock;

int *local_rank_lst = NULL;
int local_rank_cnt = 0;

int local_del_cnt = 0;
int client_sockfd;
struct pollfd cmd_fd;
long shm_req_size = UNIFYCR_DEF_REQ_SIZE;
long shm_recv_size = UNIFYCR_DEF_RECV_SIZE;
char *shm_recvbuf;
char *shm_reqbuf;
char cmd_buf[GEN_STR_LEN] = {0};
char ack_msg[3] = {0};

int dbg_rank;
int app_id;
int glb_size;
int reqbuf_fd = -1;
int recvbuf_fd = -1;
int superblock_fd = -1;
long unifycr_key_slice_range;


int unifycr_use_logio = 0;
int unifycr_use_memfs      = 1;
int unifycr_use_spillover = 1;

static int unifycr_use_single_shm = 0;
static int unifycr_page_size      = 0;

static off_t unifycr_max_offt;
static off_t unifycr_min_offt;
static off_t unifycr_max_long;
static off_t unifycr_min_long;

/* TODO: moved these to fixed file */
int dbgrank;
int    unifycr_max_files;  /* maximum number of files to store */
size_t unifycr_chunk_mem;  /* number of bytes in memory to be used for chunk storage */
int    unifycr_chunk_bits; /* we set chunk size = 2^unifycr_chunk_bits */
off_t  unifycr_chunk_size; /* chunk size in bytes */
off_t  unifycr_chunk_mask; /* mask applied to logical offset to determine physical offset within chunk */
long    unifycr_max_chunks; /* maximum number of chunks that fit in memory */

static size_t
unifycr_spillover_size;  /* number of bytes in spillover to be used for chunk storage */
long    unifycr_spillover_max_chunks; /* maximum number of chunks that fit in spillover storage */



#ifdef ENABLE_NUMA_POLICY
static char unifycr_numa_policy[10];
static int unifycr_numa_bank = -1;
#endif

extern pthread_mutex_t unifycr_stack_mutex;

/* keep track of what we've initialized */
int unifycr_initialized = 0;

/* keep track of debug level */
int unifycr_debug_level;

/* global persistent memory block (metadata + data) */
void *unifycr_superblock = NULL;
static void *free_fid_stack = NULL;
void *free_chunk_stack = NULL;
void *free_spillchunk_stack = NULL;
unifycr_filename_t *unifycr_filelist    = NULL;
static unifycr_filemeta_t *unifycr_filemetas   = NULL;
static unifycr_chunkmeta_t *unifycr_chunkmetas = NULL;

char *unifycr_chunks = NULL;
int unifycr_spilloverblock = 0;
int unifycr_spillmetablock = 0; /*used for log-structured i/o*/

/* array of file descriptors */
unifycr_fd_t unifycr_fds[UNIFYCR_MAX_FILEDESCS];
rlim_t unifycr_fd_limit;

/* array of file streams */
unifycr_stream_t unifycr_streams[UNIFYCR_MAX_FILEDESCS];

/* mount point information */
char  *unifycr_mount_prefix = NULL;
size_t unifycr_mount_prefixlen = 0;
static key_t  unifycr_mount_shmget_key = 0;

/* mutex to lock stack operations */
pthread_mutex_t unifycr_stack_mutex = PTHREAD_MUTEX_INITIALIZER;

/* path of external storage's mount point*/

char external_data_dir[1024] = {0};
char external_meta_dir[1024] = {0};

/* single function to route all unsupported wrapper calls through */
int unifycr_vunsupported(
    const char *fn_name,
    const char *file,
    int line,
    const char *fmt,
    va_list args)
{
    /* print a message about where in the UNIFYCR code we are */
    printf("UNSUPPORTED: %s() at %s:%d: ", fn_name, file, line);

    /* print string with more info about call, e.g., param values */
    va_list args2;
    va_copy(args2, args);
    vprintf(fmt, args2);
    va_end(args2);

    /* TODO: optionally abort */

    return UNIFYCR_SUCCESS;
}

/* single function to route all unsupported wrapper calls through */
int unifycr_unsupported(
    const char *fn_name,
    const char *file,
    int line,
    const char *fmt,
    ...)
{
    /* print string with more info about call, e.g., param values */
    va_list args;
    va_start(args, fmt);
    int rc = unifycr_vunsupported(fn_name, file, line, fmt, args);
    va_end(args);
    return rc;
}

/* given an UNIFYCR error code, return corresponding errno code */
int unifycr_err_map_to_errno(int rc)
{
    switch (rc) {
    case UNIFYCR_SUCCESS:
        return 0;
    case UNIFYCR_FAILURE:
        return EIO;
    case UNIFYCR_ERR_NOSPC:
        return ENOSPC;
    case UNIFYCR_ERR_IO:
        return EIO;
    case UNIFYCR_ERR_NAMETOOLONG:
        return ENAMETOOLONG;
    case UNIFYCR_ERR_NOENT:
        return ENOENT;
    case UNIFYCR_ERR_EXIST:
        return EEXIST;
    case UNIFYCR_ERR_NOTDIR:
        return ENOTDIR;
    case UNIFYCR_ERR_NFILE:
        return ENFILE;
    case UNIFYCR_ERR_INVAL:
        return EINVAL;
    case UNIFYCR_ERR_OVERFLOW:
        return EOVERFLOW;
    case UNIFYCR_ERR_FBIG:
        return EFBIG;
    case UNIFYCR_ERR_BADF:
        return EBADF;
    case UNIFYCR_ERR_ISDIR:
        return EISDIR;
    case UNIFYCR_ERR_NOMEM:
        return ENOMEM;
    }
    return EIO;
}

/* given an errno error code, return corresponding UnifyCR error code */
int unifycr_errno_map_to_err(int rc)
{
    switch (rc) {
    case 0:
        return UNIFYCR_SUCCESS;
    case ENOSPC:
        return UNIFYCR_ERR_NOSPC;
    case EIO:
        return UNIFYCR_ERR_IO;
    case ENAMETOOLONG:
        return UNIFYCR_ERR_NAMETOOLONG;
    case ENOENT:
        return UNIFYCR_ERR_NOENT;
    case EEXIST:
        return UNIFYCR_ERR_EXIST;
    case ENOTDIR:
        return UNIFYCR_ERR_NOTDIR;
    case ENFILE:
        return UNIFYCR_ERR_NFILE;
    case EINVAL:
        return UNIFYCR_ERR_INVAL;
    case EOVERFLOW:
        return UNIFYCR_ERR_OVERFLOW;
    case EFBIG:
        return UNIFYCR_ERR_FBIG;
    case EBADF:
        return UNIFYCR_ERR_BADF;
    case EISDIR:
        return UNIFYCR_ERR_ISDIR;
    case ENOMEM:
        return UNIFYCR_ERR_NOMEM;
    }
    return UNIFYCR_FAILURE;
}

/* returns 1 if two input parameters will overflow their type when
 * added together */
inline int unifycr_would_overflow_offt(off_t a, off_t b)
{
    /* if both parameters are positive, they could overflow when
     * added together */
    if (a > 0 && b > 0) {
        /* if the distance between a and max is greater than or equal to
         * b, then we could add a and b and still not exceed max */
        if (unifycr_max_offt - a >= b) {
            return 0;
        }
        return 1;
    }

    /* if both parameters are negative, they could underflow when
     * added together */
    if (a < 0 && b < 0) {
        /* if the distance between min and a is less than or equal to
         * b, then we could add a and b and still not exceed min */
        if (unifycr_min_offt - a <= b) {
            return 0;
        }
        return 1;
    }

    /* if a and b are mixed signs or at least one of them is 0,
     * then adding them together will produce a result closer to 0
     * or at least no further away than either value already is*/
    return 0;
}

/* returns 1 if two input parameters will overflow their type when
 * added together */
inline int unifycr_would_overflow_long(long a, long b)
{
    /* if both parameters are positive, they could overflow when
     * added together */
    if (a > 0 && b > 0) {
        /* if the distance between a and max is greater than or equal to
         * b, then we could add a and b and still not exceed max */
        if (unifycr_max_long - a >= b) {
            return 0;
        }
        return 1;
    }

    /* if both parameters are negative, they could underflow when
     * added together */
    if (a < 0 && b < 0) {
        /* if the distance between min and a is less than or equal to
         * b, then we could add a and b and still not exceed min */
        if (unifycr_min_long - a <= b) {
            return 0;
        }
        return 1;
    }

    /* if a and b are mixed signs or at least one of them is 0,
     * then adding them together will produce a result closer to 0
     * or at least no further away than either value already is*/
    return 0;
}

/* given an input mode, mask it with umask and return, can specify
 * an input mode==0 to specify all read/write bits */
mode_t unifycr_getmode(mode_t perms)
{
    /* perms == 0 is shorthand for all read and write bits */
    if (perms == 0) {
        perms = S_IRUSR | S_IWUSR | S_IRGRP | S_IWGRP | S_IROTH | S_IWOTH;
    }

    /* get current user mask */
    mode_t mask = umask(0);
    umask(mask);

    /* mask off bits from desired permissions */
    mode_t ret = perms & ~mask & 0777;
    return ret;
}

inline int unifycr_stack_lock()
{
    if (unifycr_use_single_shm) {
        return pthread_mutex_lock(&unifycr_stack_mutex);
    }
    return 0;
}

inline int unifycr_stack_unlock()
{
    if (unifycr_use_single_shm) {
        return pthread_mutex_unlock(&unifycr_stack_mutex);
    }
    return 0;
}

/* sets flag if the path is a special path */
inline int unifycr_intercept_path(const char *path)
{
    /* don't intecept anything until we're initialized */
    if (! unifycr_initialized) {
        return 0;
    }

    /* if the path starts with our mount point, intercept it */
    if (strncmp(path, unifycr_mount_prefix, unifycr_mount_prefixlen) == 0) {
        return 1;
    }
    return 0;
}

/* given an fd, return 1 if we should intercept this file, 0 otherwise,
 * convert fd to new fd value if needed */
inline int unifycr_intercept_fd(int *fd)
{
    int oldfd = *fd;

    /* don't intecept anything until we're initialized */
    if (! unifycr_initialized) {
        return 0;
    }

    if (oldfd < unifycr_fd_limit) {
        /* this fd is a real system fd, so leave it as is */
        return 0;
    } else if (oldfd < 0) {
        /* this is an invalid fd, so we should not intercept it */
        return 0;
    } else {
        /* this is an fd we generated and returned to the user,
         * so intercept the call and shift the fd */
        int newfd = oldfd - unifycr_fd_limit;
        *fd = newfd;
        DEBUG("Changing fd from exposed %d to internal %d\n", oldfd, newfd);
        return 1;
    }
}

/* given an fd, return 1 if we should intercept this file, 0 otherwise,
 * convert fd to new fd value if needed */
inline int unifycr_intercept_stream(FILE *stream)
{
    /* don't intecept anything until we're initialized */
    if (! unifycr_initialized) {
        return 0;
    }

    /* check whether this pointer lies within range of our
     * file stream array */
    unifycr_stream_t *ptr   = (unifycr_stream_t *) stream;
    unifycr_stream_t *start = &(unifycr_streams[0]);
    unifycr_stream_t *end   = &(unifycr_streams[UNIFYCR_MAX_FILEDESCS]);
    if (ptr >= start && ptr < end) {
        return 1;
    }

    return 0;
}

/* given a path, return the file id */
inline int unifycr_get_fid_from_path(const char *path)
{
    int i = 0;
    while (i < unifycr_max_files) {
        if (unifycr_filelist[i].in_use &&
            strcmp((void *)&unifycr_filelist[i].filename, path) == 0) {
            DEBUG("File found: unifycr_filelist[%d].filename = %s\n",
                  i, (char *)&unifycr_filelist[i].filename);
            return i;
        }
        i++;
    }

    /* couldn't find specified path */
    return -1;
}

/* given a file descriptor, return the file id */
inline int unifycr_get_fid_from_fd(int fd)
{
    /* check that file descriptor is within range */
    if (fd < 0 || fd >= UNIFYCR_MAX_FILEDESCS) {
        return -1;
    }

    /* right now, the file descriptor is equal to the file id */
    return fd;
}

/* return address of file descriptor structure or NULL if fd is out
 * of range */
inline unifycr_fd_t *unifycr_get_filedesc_from_fd(int fd)
{
    if (fd >= 0 && fd < UNIFYCR_MAX_FILEDESCS) {
        unifycr_fd_t *filedesc = &(unifycr_fds[fd]);
        return filedesc;
    }
    return NULL;
}

/* given a file id, return a pointer to the meta data,
 * otherwise return NULL */
unifycr_filemeta_t *unifycr_get_meta_from_fid(int fid)
{
    /* check that the file id is within range of our array */
    if (fid >= 0 && fid < unifycr_max_files) {
        /* get a pointer to the file meta data structure */
        unifycr_filemeta_t *meta = &unifycr_filemetas[fid];
        return meta;
    }
    return NULL;
}

/* ---------------------------------------
 * Operations on file storage
 * --------------------------------------- */

/* allocate and initialize data management resource for file */
static int unifycr_fid_store_alloc(int fid)
{
    /* get meta data for this file */
    unifycr_filemeta_t *meta = unifycr_get_meta_from_fid(fid);

    if (fs_type == UNIFYCR_LOG) {
        meta->storage = FILE_STORAGE_LOGIO;
    } else if (unifycr_use_memfs || unifycr_use_spillover) {
        /* we used fixed-size chunk storage for memfs and spillover */
        meta->storage = FILE_STORAGE_FIXED_CHUNK;
    }


    return UNIFYCR_SUCCESS;
}

/* free data management resource for file */
static int unifycr_fid_store_free(int fid)
{
    return UNIFYCR_SUCCESS;
}

/* ---------------------------------------
 * Operations on file ids
 * --------------------------------------- */

/* checks to see if fid is a directory
 * returns 1 for yes
 * returns 0 for no */
int unifycr_fid_is_dir(int fid)
{
    unifycr_filemeta_t *meta = unifycr_get_meta_from_fid(fid);
    if (meta) {
        /* found a file with that id, return value of directory flag */
        int rc = meta->is_dir;
        return rc;
    } else {
        /* if it doesn't exist, then it's not a directory? */
        return 0;
    }
}

/* checks to see if a directory is empty
 * assumes that check for is_dir has already been made
 * only checks for full path matches, does not check relative paths,
 * e.g. ../dirname will not work
 * returns 1 for yes it is empty
 * returns 0 for no */
int unifycr_fid_is_dir_empty(const char *path)
{
    int i = 0;
    while (i < unifycr_max_files) {
        if (unifycr_filelist[i].in_use) {
            /* if the file starts with the path, it is inside of that directory
             * also check to make sure that it's not the directory entry itself */
            char *strptr = strstr(path, unifycr_filelist[i].filename);
            if (strptr == unifycr_filelist[i].filename
                && strcmp(path, unifycr_filelist[i].filename)) {
                DEBUG("File found: unifycr_filelist[%d].filename = %s\n",
                      i, (char *)&unifycr_filelist[i].filename);
                return 0;
            }
        }
        ++i;
    }

    /* couldn't find any files with this prefix, dir must be empty */
    return 1;
}

/* return current size of given file id */
off_t unifycr_fid_size(int fid)
{
    /* get meta data for this file */
    unifycr_filemeta_t *meta = unifycr_get_meta_from_fid(fid);
    return meta->size;
}

/* fill in limited amount of stat information */
int unifycr_fid_stat(int fid, struct stat *buf)
{
    unifycr_filemeta_t *meta = unifycr_get_meta_from_fid(fid);
    if (meta == NULL) {
        return -1;
    }

    /* initialize all the values */
    buf->st_dev = 0;     /* ID of device containing file */
    buf->st_ino = 0;     /* inode number */
    buf->st_mode = 0;    /* protection */
    buf->st_nlink = 0;   /* number of hard links */
    buf->st_uid = 0;     /* user ID of owner */
    buf->st_gid = 0;     /* group ID of owner */
    buf->st_rdev = 0;    /* device ID (if special file) */
    buf->st_size = 0;    /* total size, in bytes */
    buf->st_blksize = 0; /* blocksize for file system I/O */
    buf->st_blocks = 0;  /* number of 512B blocks allocated */
    buf->st_atime = 0;   /* time of last access */
    buf->st_mtime = 0;   /* time of last modification */
    buf->st_ctime = 0;   /* time of last status change */

    /* set the file size */
    buf->st_size = meta->size;

    /* specify whether item is a file or directory */
    if (unifycr_fid_is_dir(fid)) {
        buf->st_mode |= S_IFDIR;
    } else {
        buf->st_mode |= S_IFREG;
    }

    return 0;
}

/* allocate a file id slot for a new file
 * return the fid or -1 on error */
int unifycr_fid_alloc()
{
    unifycr_stack_lock();
    int fid = unifycr_stack_pop(free_fid_stack);
    unifycr_stack_unlock();
    DEBUG("unifycr_stack_pop() gave %d\n", fid);
    if (fid < 0) {
        /* need to create a new file, but we can't */
        DEBUG("unifycr_stack_pop() failed (%d)\n", fid);
        return -1;
    }
    return fid;
}

/* return the file id back to the free pool */
int unifycr_fid_free(int fid)
{
    unifycr_stack_lock();
    unifycr_stack_push(free_fid_stack, fid);
    unifycr_stack_unlock();
    return UNIFYCR_SUCCESS;
}

/* add a new file and initialize metadata
 * returns the new fid, or negative value on error */
int unifycr_fid_create_file(const char *path)
{
    int fid = unifycr_fid_alloc();
    if (fid < 0)  {
        /* was there an error? if so, return it */
        errno = ENOSPC;
        return fid;
    }

    /* mark this slot as in use and copy the filename */
    unifycr_filelist[fid].in_use = 1;
    /* TODO: check path length to see if it is < 128 bytes
     * and return appropriate error if it is greater
     */
    strcpy((void *)&unifycr_filelist[fid].filename, path);
    DEBUG("Filename %s got unifycr fd %d\n",
          unifycr_filelist[fid].filename, fid);

    /* initialize meta data */
    unifycr_filemeta_t *meta = unifycr_get_meta_from_fid(fid);
    meta->size    = 0;
    meta->chunks  = 0;
    meta->is_dir  = 0;
    meta->real_size = 0;
    meta->storage = FILE_STORAGE_NULL;
    meta->flock_status = UNLOCKED;
    /* PTHREAD_PROCESS_SHARED allows Process-Shared Synchronization*/
    pthread_spin_init(&meta->fspinlock, PTHREAD_PROCESS_SHARED);

    return fid;
}

/* add a new directory and initialize metadata
 * returns the new fid, or a negative value on error */
int unifycr_fid_create_directory(const char *path)
{
    /* set everything we do for a file... */
    int fid = unifycr_fid_create_file(path);
    if (fid < 0) {
        /* was there an error? if so, return it */
        errno = ENOSPC;
        return fid;
    }

    /* ...and a little more */
    unifycr_filemeta_t *meta = unifycr_get_meta_from_fid(fid);
    meta->is_dir = 1;
    return fid;
}

/* read count bytes from file starting from pos and store into buf,
 * all bytes are assumed to exist, so checks on file size should be
 * done before calling this routine */
int unifycr_fid_read(int fid, off_t pos, void *buf, size_t count)
{
    int rc;

    /* short-circuit a 0-byte read */
    if (count == 0) {
        return UNIFYCR_SUCCESS;
    }

    /* get meta for this file id */
    unifycr_filemeta_t *meta = unifycr_get_meta_from_fid(fid);

    /* determine storage type to read file data */
    if (meta->storage == FILE_STORAGE_FIXED_CHUNK) {
        /* file stored in fixed-size chunks */
        rc = unifycr_fid_store_fixed_read(fid, meta, pos, buf, count);
    } else {
        /* unknown storage type */
        rc = UNIFYCR_ERR_IO;
    }

    return rc;
}

/* write count bytes from buf into file starting at offset pos,
 * all bytes are assumed to be allocated to file, so file should
 * be extended before calling this routine */
int unifycr_fid_write(int fid, off_t pos, const void *buf, size_t count)
{
    int rc;

    /* short-circuit a 0-byte write */
    if (count == 0) {
        return UNIFYCR_SUCCESS;
    }

    /* get meta for this file id */
    unifycr_filemeta_t *meta = unifycr_get_meta_from_fid(fid);

    /* determine storage type to write file data */
    if (meta->storage == FILE_STORAGE_FIXED_CHUNK ||
        meta->storage == FILE_STORAGE_LOGIO) {
        /* file stored in fixed-size chunks */
        rc = unifycr_fid_store_fixed_write(fid, meta, pos, buf, count);
    } else {
        /* unknown storage type */
        rc = UNIFYCR_ERR_IO;
    }

    return rc;
}

/* given a file id, write zero bytes to region of specified offset
 * and length, assumes space is already reserved */
int unifycr_fid_write_zero(int fid, off_t pos, off_t count)
{
    int rc = UNIFYCR_SUCCESS;

    /* allocate an aligned chunk of memory */
    size_t buf_size = 1024 * 1024;
    void *buf = (void *) malloc(buf_size);
    if (buf == NULL) {
        return UNIFYCR_ERR_IO;
    }

    /* set values in this buffer to zero */
    memset(buf, 0, buf_size);

    /* write zeros to file */
    off_t written = 0;
    off_t curpos = pos;
    while (written < count) {
        /* compute number of bytes to write on this iteration */
        size_t num = buf_size;
        off_t remaining = count - written;
        if (remaining < (off_t) buf_size) {
            num = (size_t) remaining;
        }

        /* write data to file */
        int write_rc = unifycr_fid_write(fid, curpos, buf, num);
        if (write_rc != UNIFYCR_SUCCESS) {
            rc = UNIFYCR_ERR_IO;
            break;
        }

        /* update the number of bytes written */
        curpos  += (off_t) num;
        written += (off_t) num;
    }

    /* free the buffer */
    free(buf);

    return rc;
}

/* increase size of file if length is greater than current size,
 * and allocate additional chunks as needed to reserve space for
 * length bytes */
int unifycr_fid_extend(int fid, off_t length)
{
    int rc;

    /* get meta data for this file */
    unifycr_filemeta_t *meta = unifycr_get_meta_from_fid(fid);

    /* determine file storage type */
    if (meta->storage == FILE_STORAGE_FIXED_CHUNK ||
        meta->storage == FILE_STORAGE_LOGIO) {
        /* file stored in fixed-size chunks */
        rc = unifycr_fid_store_fixed_extend(fid, meta, length);
    } else {
        /* unknown storage type */
        rc = UNIFYCR_ERR_IO;
    }

    /* TODO: move this statement elsewhere */
    /* increase file size up to length */
    if (meta->storage == FILE_STORAGE_FIXED_CHUNK)
        if (length > meta->size) {
            meta->size = length;
        }

    return rc;
}

/* if length is less than reserved space, give back space down to length */
int unifycr_fid_shrink(int fid, off_t length)
{
    int rc;

    /* get meta data for this file */
    unifycr_filemeta_t *meta = unifycr_get_meta_from_fid(fid);

    /* determine file storage type */
    if (meta->storage == FILE_STORAGE_FIXED_CHUNK) {
        /* file stored in fixed-size chunks */
        rc = unifycr_fid_store_fixed_shrink(fid, meta, length);
    } else {
        /* unknown storage type */
        rc = UNIFYCR_ERR_IO;
    }

    return rc;
}

/* truncate file id to given length, frees resources if length is
 * less than size and allocates and zero-fills new bytes if length
 * is more than size */
int unifycr_fid_truncate(int fid, off_t length)
{
    /* get meta data for this file */
    unifycr_filemeta_t *meta = unifycr_get_meta_from_fid(fid);

    /* get current size of file */
    off_t size = meta->size;

    /* drop data if length is less than current size,
     * allocate new space and zero fill it if bigger */
    if (length < size) {
        /* determine the number of chunks to leave after truncating */
        int shrink_rc = unifycr_fid_shrink(fid, length);
        if (shrink_rc != UNIFYCR_SUCCESS) {
            return shrink_rc;
        }
    } else if (length > size) {
        /* file size has been extended, allocate space */
        int extend_rc = unifycr_fid_extend(fid, length);
        if (extend_rc != UNIFYCR_SUCCESS) {
            return UNIFYCR_ERR_NOSPC;
        }

        /* write zero values to new bytes */
        off_t gap_size = length - size;
        int zero_rc = unifycr_fid_write_zero(fid, size, gap_size);
        if (zero_rc != UNIFYCR_SUCCESS) {
            return UNIFYCR_ERR_IO;
        }
    }

    /* set the new size */
    meta->size = length;

    return UNIFYCR_SUCCESS;
}

/*
 * hash a path to gfid
 * @param path: file path
 * return: error code, gfid
 * */
static int unifycr_get_global_fid(const char *path, int *gfid)
{
    MD5_CTX ctx;

    unsigned char md[16];
    memset(md, 0, 16);

    MD5_Init(&ctx);
    MD5_Update(&ctx, path, strlen(path));
    MD5_Final(md, &ctx);

    *gfid = *((int *)md);
    return UNIFYCR_SUCCESS;
}

/*
 * send global file metadata to the delegator,
 * which puts it to the key-value store
 * @param gfid: global file id
 * @return: error code
 * */
static int set_global_file_meta(unifycr_fattr_t *f_meta)
{
    int cmd = COMM_META;
    int flag = 2;
    memcpy(cmd_buf, &cmd, sizeof(int));
    memcpy(cmd_buf + sizeof(int), &flag, sizeof(int));
    memcpy(cmd_buf + sizeof(int) + sizeof(int),
           f_meta, sizeof(unifycr_fattr_t));

    int rc = __real_write(client_sockfd, cmd_buf, sizeof(cmd_buf));
    if (rc != 0) {
        int bytes_read = 0;
        cmd_fd.events = POLLIN | POLLPRI;
        cmd_fd.revents = 0;

        rc = poll(&cmd_fd, 1, -1);

        if (rc == 0) {
            /* encounter timeout*/
            return -1;
        } else {
            if (rc > 0) {
                if (cmd_fd.revents != 0) {
                    if (cmd_fd.revents == POLLIN) {
                        bytes_read = __real_read(client_sockfd,
                                                 cmd_buf, sizeof(cmd_buf));
                        if (bytes_read == 0) {
                            /*remote connection is closed*/
                            return -1;
                        } else {
                            if (*((int *)cmd_buf) != COMM_META || *((int *)cmd_buf + 1)
                                != ACK_SUCCESS) {
                                /*encounter delegator-side error*/
                                return -1;
                            } else {
                                /*success*/
                            }
                        }
                    } else {
                        /*encounter connection error*/
                        return -1;
                    }
                } else {
                    /*file descriptor is negative*/
                    return -1;
                }
            } else {
                /* encounter error*/
                return -1;
            }
        }
    } else {
        /*write error*/
        return -1;
    }

    return UNIFYCR_SUCCESS;
}

/*
 * get global file metadata from the delegator,
 * which retrieves the data from key-value store
 * @param gfid: global file id
 * @return: error code
 * @return: file_meta that point to the structure of
 * the retrieved metadata
 * */
static int get_global_file_meta(int gfid, unifycr_fattr_t **file_meta)
{
    /* format value length, payload 1, payload 2*/
    int cmd = COMM_META;

    int flag = 1;
    memcpy(cmd_buf, &cmd, sizeof(int));
    memcpy(cmd_buf + sizeof(int), &flag, sizeof(int));
    memcpy(cmd_buf + sizeof(int) + sizeof(int),
           &gfid, sizeof(int));

    int rc = __real_write(client_sockfd, cmd_buf, sizeof(cmd_buf));
    if (rc != 0) {
        int bytes_read = 0;
        cmd_fd.events = POLLIN | POLLPRI;
        cmd_fd.revents = 0;

        rc = poll(&cmd_fd, 1, -1);

        if (rc == 0) {
            /* encounter timeout*/
            return -1;
        } else {
            if (rc > 0) {
                if (cmd_fd.revents != 0) {
                    if (cmd_fd.revents == POLLIN) {
                        bytes_read = __real_read(client_sockfd,
                                                 cmd_buf, sizeof(cmd_buf));
                        if (bytes_read == 0) {
                            /*remote connection is closed*/
                            return -1;
                        } else {
                            if (*((int *)cmd_buf) != COMM_META || *((int *)cmd_buf + 1)
                                != ACK_SUCCESS) {
                                *file_meta = NULL;
                                return -1;
                            } else {
                                /*success*/

                            }
                        }
                    } else {
                        /*encounter connection error*/
                        return -1;
                    }
                } else {
                    /*file descriptor is negative*/
                    return -1;
                }
            } else {
                /* encounter error*/
                return -1;
            }
        }
    } else {
        /*write error*/
        return -1;
    }

    *file_meta = (unifycr_fattr_t *)malloc(sizeof(unifycr_fattr_t));
    memcpy(*file_meta, cmd_buf + 2 * sizeof(int), sizeof(unifycr_fattr_t));
    return UNIFYCR_SUCCESS;
}
/*
 * insert file attribute to attributed share memory buffer
 * */

static int ins_file_meta(unifycr_fattr_buf_t *ptr_f_meta_log,
                         unifycr_fattr_t *ins_fattr)
{
    int meta_cnt = *(ptr_f_meta_log->ptr_num_entries), i;
    unifycr_fattr_t *meta_entry = ptr_f_meta_log->meta_entry;

    for (i = 0; i < meta_cnt - 1; i++) {
        if (meta_entry[i].fid > ins_fattr->fid) {
            break;
        }
    }

    if (i == meta_cnt) {
        meta_entry[meta_cnt] = *ins_fattr;
        (*ptr_f_meta_log->ptr_num_entries)++;
        return 0;
    }

    int ins_pos = i;
    for (i = meta_cnt - 1; i >= ins_pos; i--) {
        meta_entry[i + 1] = meta_entry[i];
    }
    (*ptr_f_meta_log->ptr_num_entries)++;
    meta_entry[ins_pos] = *ins_fattr;
    return 0;

}

/* opens a new file id with specified path, access flags, and permissions,
 * fills outfid with file id and outpos with position for current file pointer,
 * returns UNIFYCR error code */
int unifycr_fid_open(const char *path, int flags, mode_t mode, int *outfid,
                     off_t *outpos)
{
    /* check that path is short enough */
    size_t pathlen = strlen(path) + 1;
    if (pathlen > UNIFYCR_MAX_FILENAME) {
        return UNIFYCR_ERR_NAMETOOLONG;
    }

    /* assume that we'll place the file pointer at the start of the file */
    off_t pos = 0;

    /* check whether this file already exists */
    int fid = unifycr_get_fid_from_path(path);
    DEBUG("unifycr_get_fid_from_path() gave %d\n", fid);

    int gfid = -1, rc = 0;
    if (fs_type == UNIFYCR_LOG) {
        if (fid < 0) {
            rc = unifycr_get_global_fid(path, &gfid);
            if (rc != UNIFYCR_SUCCESS) {
                DEBUG("Failed to generate fid for file %s\n", path);
                return UNIFYCR_ERR_IO;
            }

            gfid = abs(gfid);

            unifycr_fattr_t *ptr_meta = NULL;
            rc = get_global_file_meta(gfid, &ptr_meta);
            if (ptr_meta == NULL) {
                fid = -1;
            } else {
                /* other process has created this file, but its
                 * attribute is not cached locally,
                 * allocate a file id slot for this existing file */
                fid = unifycr_fid_create_file(path);
                if (fid < 0) {
                    DEBUG("Failed to create new file %s\n", path);
                    return UNIFYCR_ERR_NFILE;
                }

                /* initialize the storage for the file */
                int store_rc = unifycr_fid_store_alloc(fid);
                if (store_rc != UNIFYCR_SUCCESS) {
                    DEBUG("Failed to create storage for file %s\n", path);
                    return UNIFYCR_ERR_IO;
                }
                /* initialize the global metadata
                 * */
                unifycr_filemeta_t *meta = unifycr_get_meta_from_fid(fid);
                meta->real_size = ptr_meta->file_attr.st_size;
                ptr_meta->fid = fid;
                ptr_meta->gfid = gfid;

                ins_file_meta(&unifycr_fattrs,
                              ptr_meta);
                free(ptr_meta);
            }
        } else {

        }
    }

    if (fid < 0) {
        /* file does not exist */
        /* create file if O_CREAT is set */
        if (flags & O_CREAT) {
            DEBUG("Couldn't find entry for %s in UNIFYCR\n", path);
            DEBUG("unifycr_superblock = %p; free_fid_stack = %p;"
                  "free_chunk_stack = %p; unifycr_filelist = %p;"
                  "chunks = %p\n", unifycr_superblock, free_fid_stack,
                  free_chunk_stack, unifycr_filelist, unifycr_chunks);

            /* allocate a file id slot for this new file */
            fid = unifycr_fid_create_file(path);
            if (fid < 0) {
                DEBUG("Failed to create new file %s\n", path);
                return UNIFYCR_ERR_NFILE;
            }

            /* initialize the storage for the file */
            int store_rc = unifycr_fid_store_alloc(fid);
            if (store_rc != UNIFYCR_SUCCESS) {
                DEBUG("Failed to create storage for file %s\n", path);
                return UNIFYCR_ERR_IO;
            }

            if (fs_type == UNIFYCR_LOG) {
                /*create a file and send its attribute to key-value store*/
                unifycr_fattr_t *new_fmeta =
                    (unifycr_fattr_t *)malloc(sizeof(unifycr_fattr_t));
                strcpy(new_fmeta->filename, path);
                new_fmeta->fid = fid;
                new_fmeta->gfid = gfid;

                set_global_file_meta(new_fmeta);
                ins_file_meta(&unifycr_fattrs,
                              new_fmeta);
                free(new_fmeta);

            }
        } else {
            /* ERROR: trying to open a file that does not exist without O_CREATE */
            DEBUG("Couldn't find entry for %s in UNIFYCR\n", path);
            return UNIFYCR_ERR_NOENT;
        }
    } else {
        /* file already exists */

        /* if O_CREAT and O_EXCL are set, this is an error */
        if ((flags & O_CREAT) && (flags & O_EXCL)) {
            /* ERROR: trying to open a file that exists with O_CREATE and O_EXCL */
            return UNIFYCR_ERR_EXIST;
        }

        /* if O_DIRECTORY is set and fid is not a directory, error */
        if ((flags & O_DIRECTORY) && !unifycr_fid_is_dir(fid)) {
            return UNIFYCR_ERR_NOTDIR;
        }

        /* if O_DIRECTORY is not set and fid is a directory, error */
        if (!(flags & O_DIRECTORY) && unifycr_fid_is_dir(fid)) {
            return UNIFYCR_ERR_NOTDIR;
        }

        /* if O_TRUNC is set with RDWR or WRONLY, need to truncate file */
        if ((flags & O_TRUNC) && (flags & (O_RDWR | O_WRONLY))) {
            unifycr_fid_truncate(fid, 0);
        }

        /* if O_APPEND is set, we need to place file pointer at end of file */
        if (flags & O_APPEND) {
            unifycr_filemeta_t *meta = unifycr_get_meta_from_fid(fid);
            pos = meta->size;
        }
    }

    /* TODO: allocate a free file descriptor and associate it with fid */
    /* set in_use flag and file pointer */
    *outfid = fid;
    *outpos = pos;
    DEBUG("UNIFYCR_open generated fd %d for file %s\n", fid, path);

    /* don't conflict with active system fds that range from 0 - (fd_limit) */
    return UNIFYCR_SUCCESS;
}

int unifycr_fid_close(int fid)
{
    /* TODO: clear any held locks */

    /* nothing to do here, just a place holder */
    return UNIFYCR_SUCCESS;
}

/* delete a file id and return file its resources to free pools */
int unifycr_fid_unlink(int fid)
{
    /* return data to free pools */
    unifycr_fid_truncate(fid, 0);

    /* finalize the storage we're using for this file */
    unifycr_fid_store_free(fid);

    /* set this file id as not in use */
    unifycr_filelist[fid].in_use = 0;

    /* add this id back to the free stack */
    unifycr_fid_free(fid);

    return UNIFYCR_SUCCESS;
}

/* ---------------------------------------
 * Operations to mount file system
 * --------------------------------------- */

/* initialize our global pointers into the given superblock */
static void *unifycr_init_pointers(void *superblock)
{
    char *ptr = (char *)superblock;

    /* jump over header (right now just a uint32_t to record
     * magic value of 0xdeadbeef if initialized */
    ptr += sizeof(uint32_t);

    /* stack to manage free file ids */
    free_fid_stack = ptr;
    ptr += unifycr_stack_bytes(unifycr_max_files);

    /* record list of file names */
    unifycr_filelist = (unifycr_filename_t *)ptr;
    ptr += unifycr_max_files * sizeof(unifycr_filename_t);

    /* array of file meta data structures */
    unifycr_filemetas = (unifycr_filemeta_t *)ptr;
    ptr += unifycr_max_files * sizeof(unifycr_filemeta_t);

    /* array of chunk meta data strucutres for each file */
    unifycr_chunkmetas = (unifycr_chunkmeta_t *)ptr;
    ptr += unifycr_max_files * unifycr_max_chunks * sizeof(unifycr_chunkmeta_t);

    if (unifycr_use_spillover)
        ptr += unifycr_max_files * unifycr_spillover_max_chunks *
               sizeof(unifycr_chunkmeta_t);

    /* stack to manage free memory data chunks */
    free_chunk_stack = ptr;
    ptr += unifycr_stack_bytes(unifycr_max_chunks);

    if (unifycr_use_spillover) {
        /* stack to manage free spill-over data chunks */
        free_spillchunk_stack = ptr;
        ptr += unifycr_stack_bytes(unifycr_spillover_max_chunks);
    }

    /* Only set this up if we're using memfs */
    if (unifycr_use_memfs) {
        /* round ptr up to start of next page */
        unsigned long long ull_ptr  = (unsigned long long)ptr;
        unsigned long long ull_page = (unsigned long long)unifycr_page_size;
        unsigned long long num_pages = ull_ptr / ull_page;
        if (ull_ptr > num_pages * ull_page)
            ptr = (char *)((num_pages + 1) * ull_page);

        /* pointer to start of memory data chunks */
        unifycr_chunks = ptr;
        ptr += unifycr_max_chunks * unifycr_chunk_size;
    } else {
        unifycr_chunks = NULL;
    }

    /* pointer to the log-structured metadata structures*/
    if (fs_type == UNIFYCR_LOG) {
        unifycr_indices.ptr_num_entries = (off_t *)ptr;

        ptr += unifycr_page_size;
        unifycr_indices.index_entry = (unifycr_index_t *)ptr;


        /*data structures  to record the global metadata*/
        ptr += unifycr_max_index_entries * sizeof(unifycr_index_t);
        unifycr_fattrs.ptr_num_entries = (off_t *)ptr;
        ptr += unifycr_page_size;
        unifycr_fattrs.meta_entry = (unifycr_fattr_t *)ptr;
    }
    return ptr;
}

/* initialize data structures for first use */
static int unifycr_init_structures()
{
    int i;
    for (i = 0; i < unifycr_max_files; i++) {
        /* indicate that file id is not in use by setting flag to 0 */
        unifycr_filelist[i].in_use = 0;

        /* set pointer to array of chunkmeta data structures */
        unifycr_filemeta_t *filemeta = &unifycr_filemetas[i];

        unifycr_chunkmeta_t *chunkmetas;
        if (!unifycr_use_spillover) {
            chunkmetas = &(unifycr_chunkmetas[unifycr_max_chunks * i]);
        } else
            chunkmetas = &(unifycr_chunkmetas[(unifycr_max_chunks +
                                               unifycr_spillover_max_chunks) * i]);
        filemeta->chunk_meta = chunkmetas;
    }

    unifycr_stack_init(free_fid_stack, unifycr_max_files);

    unifycr_stack_init(free_chunk_stack, unifycr_max_chunks);

    if (unifycr_use_spillover) {
        unifycr_stack_init(free_spillchunk_stack, unifycr_spillover_max_chunks);
    }

    if (fs_type == UNIFYCR_LOG) {
        *(unifycr_indices.ptr_num_entries) = 0;
        *(unifycr_fattrs.ptr_num_entries) = 0;
    }
    DEBUG("Meta-stacks initialized!\n");

    return UNIFYCR_SUCCESS;
}

static int unifycr_get_spillblock(size_t size, const char *path)
{
    int spillblock_fd;
    mode_t perms = unifycr_getmode(0);

    //MAP_OR_FAIL(open);
    spillblock_fd = __real_open(path, O_RDWR | O_CREAT | O_EXCL, perms);
    if (spillblock_fd < 0) {

        if (errno == EEXIST) {
            /* spillover block exists; attach and return */
            spillblock_fd = __real_open(path, O_RDWR);
        } else {
            perror("open() in unifycr_get_spillblock() failed");
            return -1;
        }
    } else {
        /* new spillover block created */
        /* TODO: align to SSD block size*/

        /*temp*/
        off_t rc = __real_lseek(spillblock_fd, size, SEEK_SET);
        if (rc < 0) {
            perror("lseek failed");
        }
    }

    return spillblock_fd;
}

/* create superblock of specified size and name, or attach to existing
 * block if available */
static void *unifycr_superblock_shmget(size_t size, key_t key)
{
    void *scr_shmblock = NULL;
    int scr_shmblock_shmid;

    DEBUG("Key for superblock = %x\n", key);
    if (fs_type != UNIFYCR_LOG) {
#ifdef ENABLE_NUMA_POLICY
        /* if user requested to use 1 shm/process along with NUMA optimizations */
        if (key != IPC_PRIVATE) {
            numa_exit_on_error = 1;
            /* check to see if NUMA control capability is available */
            if (numa_available() >= 0) {
                int max_numa_nodes = numa_max_node() + 1;
                DEBUG("Max. number of NUMA nodes = %d\n", max_numa_nodes);
                int num_cores = sysconf(_SC_NPROCESSORS_CONF);
                int my_core, i, pref_numa_bank = -1;

                /* scan through the CPU set to see which core the current process is bound to */
                /* TODO: can alternatively read from the proc filesystem (/proc/self*) */
                cpu_set_t myset;
                CPU_ZERO(&myset);
                sched_getaffinity(0, sizeof(myset), &myset);
                for (i = 0; i < num_cores; i++) {
                    if (CPU_ISSET(i, &myset)) {
                        my_core = i;
                    }
                }
                if (my_core < 0) {
                    DEBUG("Not able to get current core affinity\n");
                    return NULL;
                }
                DEBUG("Process running on core %d\n", my_core);

                /* find out which NUMA bank this core belongs to */
                // numa_preferred doesn't work as needed, returns 0 always. placeholder only.
                pref_numa_bank = numa_preferred();
                DEBUG("Preferred NUMA bank for core %d is %d\n",
                      my_core, pref_numa_bank);

                /* create/attach to respective shmblock*/
                scr_shmblock_shmid = shmget((key + pref_numa_bank), size,
                                            IPC_CREAT | IPC_EXCL | S_IRWXU);

            } else {
                DEBUG("NUMA support unavailable!\n");
                return NULL;
            }
        } else {
            /* each process has its own block. use one of the other NUMA policies (unifycr_numa_policy) instead */
            scr_shmblock_shmid = shmget(key, size, IPC_CREAT | IPC_EXCL | S_IRWXU);
        }
#else
        /* when NUMA optimizations are turned off, just let the kernel allocate pages as it desires */
        /* TODO: Add Huge-Pages support */
        scr_shmblock_shmid = shmget(key, size, IPC_CREAT | IPC_EXCL | S_IRWXU);
#endif

        if (scr_shmblock_shmid < 0) {
            if (errno == EEXIST) {
                /* superblock already exists, attach to it */
                scr_shmblock_shmid = shmget(key, size, 0);
                scr_shmblock = shmat(scr_shmblock_shmid, NULL, 0);
                if (scr_shmblock < 0) {
                    perror("shmat() failed");
                    return NULL;
                }
                DEBUG("Superblock exists at %p!\n", scr_shmblock);

                /* init our global variables to point to spots in superblock */
                unifycr_init_pointers(scr_shmblock);

            } else {
                perror("shmget() failed");
                return NULL;
            }
        } else {
            /* brand new superblock created, attach to it */
            scr_shmblock = shmat(scr_shmblock_shmid, NULL, 0);
            if (scr_shmblock == (void *) - 1) {
                perror("shmat() failed");
            }
            DEBUG("Superblock created at %p!\n", scr_shmblock);


#ifdef ENABLE_NUMA_POLICY
            /* set NUMA policy for scr_shmblock */
            if (unifycr_numa_bank >= 0) {
                /* specifically allocate pages from user-set bank */
                numa_tonode_memory(scr_shmblock, size, unifycr_numa_bank);
            } else if (strcmp(unifycr_numa_policy, "interleaved") == 0) {
                /* interleave the shared-memory segment
                 * across all memory banks when all process share 1-superblock */
                DEBUG("Interleaving superblock across all memory banks\n");
                numa_interleave_memory(scr_shmblock, size, numa_all_nodes_ptr);
            } else if (strcmp(unifycr_numa_policy, "local") == 0) {
                /* each process has its own superblock, let it be allocated from
                 * the closest memory bank */
                DEBUG("Assigning memory from closest bank\n");
                numa_setlocal_memory(scr_shmblock, size);
            }
#endif
            /* init our global variables to point to spots in superblock */
            unifycr_init_pointers(scr_shmblock);
            /* initialize data structures within block */
            unifycr_init_structures();

        }
    } else {
        /* Use mmap to allocated share memory for UnifyCR*/
        int ret = -1;
        char shm_name[GEN_STR_LEN] = {0};

        sprintf(shm_name, "%d-super-%d", app_id, key);
        superblock_fd = shm_open(shm_name, MMAP_OPEN_FLAG, MMAP_OPEN_MODE);
        if (-1 == (ret = superblock_fd)) {
            return NULL;
        }

        ret = ftruncate(superblock_fd, size);
        if (-1 == ret) {
            return NULL;
        }

        scr_shmblock = mmap(NULL, size, PROT_WRITE | PROT_READ, MAP_SHARED,
                            superblock_fd, SEEK_SET);
        if (NULL == scr_shmblock) {
            return NULL;
        }
        /* init our global variables to point to spots in superblock */
        if (scr_shmblock != NULL) {
            unifycr_init_pointers(scr_shmblock);
            unifycr_init_structures();
        }
    }
    return scr_shmblock;
}

#ifdef MACHINE_BGQ
static void *unifycr_superblock_bgq(size_t size, const char *name)
{
    /* BGQ allocates memory in units of 1MB */
    unsigned long block_size = 1024 * 1024;

    /* round request up to integer number of blocks */
    unsigned long num_blocks = (unsigned long)size / block_size;
    if (block_size * num_blocks < size) {
        num_blocks++;
    }
    unsigned long size_1MB = num_blocks * block_size;

    /* open file in persistent memory */
    int fd = persist_open((char *)name, O_RDWR, 0600);
    if (fd < 0) {
        perror("unable to open persistent memory file");
        return NULL;
    }

    /* truncate file to correct size */
    int rc = ftruncate(fd, (off_t)size_1MB);
    if (rc < 0) {
        perror("ftruncate of persistent memory region failed");
        close(fd);
        return NULL;
    }

    /* mmap file */
    void *shmptr = mmap(NULL, (size_t)size_1MB, PROT_READ | PROT_WRITE, MAP_SHARED,
                        fd, 0);
    if (shmptr == MAP_FAILED) {
        perror("mmap of shared memory region failed");
        close(fd);
        return NULL;
    }

    /* close persistent memory file */
    close(fd);

    /* init our global variables to point to spots in superblock */
    unifycr_init_pointers(shmptr);

    /* initialize data structures within block if we haven't already */
    uint32_t *header = (uint32_t *) shmptr;
    uint32_t magic = *header;
    if (magic != 0xdeadbeef) {
        unifycr_init_structures();
        *header = 0xdeadbeef;
    }

    return shmptr;
}
#endif /* MACHINE_BGQ */

/* converts string like 10mb to unsigned long long integer value of 10*1024*1024 */
static int unifycr_abtoull(char *str, unsigned long long *val)
{
    /* check that we have a string */
    if (str == NULL) {
        DEBUG("scr_abtoull: Can't convert NULL string to bytes @ %s:%d",
              __FILE__, __LINE__);
        return UNIFYCR_FAILURE;
    }

    /* check that we have a value to write to */
    if (val == NULL) {
        DEBUG("scr_abtoull: NULL address to store value @ %s:%d",
              __FILE__, __LINE__);
        return UNIFYCR_FAILURE;
    }

    /* pull the floating point portion of our byte string off */
    errno = 0;
    char *next = NULL;
    double num = strtod(str, &next);
    if (errno != 0) {
        DEBUG("scr_abtoull: Invalid double: %s @ %s:%d",
              str, __FILE__, __LINE__);
        return UNIFYCR_FAILURE;
    }

    /* now extract any units, e.g. KB MB GB, etc */
    unsigned long long units = 1;
    if (*next != '\0') {
        switch (*next) {
        case 'k':
        case 'K':
            units = 1024;
            break;
        case 'm':
        case 'M':
            units = 1024 * 1024;
            break;
        case 'g':
        case 'G':
            units = 1024 * 1024 * 1024;
            break;
        default:
            DEBUG("scr_abtoull: Unexpected byte string %s @ %s:%d",
                  str, __FILE__, __LINE__);
            return UNIFYCR_FAILURE;
        }

        next++;

        /* handle optional b or B character, e.g. in 10KB */
        if (*next == 'b' || *next == 'B') {
            next++;
        }

        /* check that we've hit the end of the string */
        if (*next != 0) {
            DEBUG("scr_abtoull: Unexpected byte string: %s @ %s:%d",
                  str, __FILE__, __LINE__);
            return UNIFYCR_FAILURE;
        }
    }

    /* check that we got a positive value */
    if (num < 0) {
        DEBUG("scr_abtoull: Byte string must be positive: %s @ %s:%d",
              str, __FILE__, __LINE__);
        return UNIFYCR_FAILURE;
    }

    /* multiply by our units and set out return value */
    *val = (unsigned long long)(num * (double) units);

    return UNIFYCR_SUCCESS;
}

static int unifycr_init(int rank)
{
    if (! unifycr_initialized) {

    /* unifycr debug level default is zero */
    unifycr_debug_level = 0;

    if (getenv("UNIFYCR_DEBUG"))
        unifycr_debug_level = atoi(getenv("UNIFYCR_DEBUG"));

#ifdef UNIFYCR_GOTCHA
        enum gotcha_error_t result;

        result = gotcha_wrap(wrap_unifycr_list, GOTCHA_NFUNCS, "unifycr");
        if (result != GOTCHA_SUCCESS) {
            DEBUG("gotcha_wrap returned %d\n", (int) result);
        }

        int i;
        for (i = 0; i < GOTCHA_NFUNCS; i++) {
            if (*(void **)(wrap_unifycr_list[i].function_address_pointer) == 0) {
                DEBUG("This function name failed to be wrapped: %s\n",
                       wrap_unifycr_list[i].name);
            }
        }
#endif
        char *env;
        unsigned long long bytes;

        /* as a hack to support fgetpos/fsetpos, we store the value of
         * a void* in an fpos_t so check that there's room and at least
         * print a message if this won't work */
        if (sizeof(fpos_t) < sizeof(void *)) {
            fprintf(stderr, "ERROR: fgetpos/fsetpos will not work correctly.\n");
            unifycr_fpos_enabled = 0;
        }

        /* look up page size for buffer alignment */
        unifycr_page_size = getpagesize();

        /* compute min and max off_t values */
        unsigned long long bits;
        bits = sizeof(off_t) * 8;
        unifycr_max_offt = (off_t)((1ULL << (bits - 1ULL)) - 1ULL);
        unifycr_min_offt = (off_t)(-(1ULL << (bits - 1ULL)));

        /* compute min and max long values */
        unifycr_max_long = LONG_MAX;
        unifycr_min_long = LONG_MIN;

        /* will we use spillover to store the files? */
        unifycr_use_spillover = 0;

        env = getenv("UNIFYCR_USE_SPILLOVER");
        if (env) {
            int val = atoi(env);
            if (val != 0) {
                unifycr_use_spillover = 1;
            }
        }

        DEBUG("are we using spillover? %d\n", unifycr_use_spillover);

        /* determine max number of files to store in file system */
        unifycr_max_files = UNIFYCR_MAX_FILES;
        env = getenv("UNIFYCR_MAX_FILES");
        if (env) {
            int val = atoi(env);
            unifycr_max_files = val;
        }

        /* determine number of bits for chunk size */
        unifycr_chunk_bits = UNIFYCR_CHUNK_BITS;
        env = getenv("UNIFYCR_CHUNK_BITS");
        if (env) {
            int val = atoi(env);
            unifycr_chunk_bits = val;
        }

        /* determine maximum number of bytes of memory for chunk storage */
        unifycr_chunk_mem = UNIFYCR_CHUNK_MEM;
        env = getenv("UNIFYCR_CHUNK_MEM");
        if (env) {
            unifycr_abtoull(env, &bytes);
            unifycr_chunk_mem = (size_t) bytes;
        }

        /* set chunk size, set chunk offset mask, and set total number
         * of chunks */
        unifycr_chunk_size = 1 << unifycr_chunk_bits;
        unifycr_chunk_mask = unifycr_chunk_size - 1;
        unifycr_max_chunks = unifycr_chunk_mem >> unifycr_chunk_bits;

        /* determine maximum number of bytes of spillover for chunk storage */
        unifycr_spillover_size = UNIFYCR_SPILLOVER_SIZE;
        env = getenv("UNIFYCR_SPILLOVER_SIZE");
        if (env) {
            unifycr_abtoull(env, &bytes);
            unifycr_spillover_size = (size_t) bytes;
        }

        /* set number of chunks in spillover device */
        unifycr_spillover_max_chunks = unifycr_spillover_size >> unifycr_chunk_bits;

        if (fs_type == UNIFYCR_LOG) {
            unifycr_index_buf_size = UNIFYCR_INDEX_BUF_SIZE;
            env = getenv("UNIFYCR_INDEX_BUF_SIZE");
            if (env) {
                unifycr_abtoull(env, &bytes);
                unifycr_index_buf_size = (size_t) bytes;
            }
            unifycr_max_index_entries =
                unifycr_index_buf_size / sizeof(unifycr_index_t);

            unifycr_fattr_buf_size = UNIFYCR_FATTR_BUF_SIZE;
            env = getenv("UNIFYCR_ATTR_BUF_SIZE");
            if (env) {
                unifycr_abtoull(env, &bytes);
                unifycr_fattr_buf_size = (size_t) bytes;
            }
            unifycr_max_fattr_entries =
                unifycr_fattr_buf_size / sizeof(unifycr_fattr_t);

        }




#ifdef ENABLE_NUMA_POLICY
        env = getenv("UNIFYCR_NUMA_POLICY");
        if (env) {
            sprintf(unifycr_numa_policy, env);
            DEBUG("NUMA policy used: %s\n", unifycr_numa_policy);
        } else {
            sprintf(unifycr_numa_policy, "default");
        }

        env = getenv("UNIFYCR_USE_NUMA_BANK");
        if (env) {
            int val = atoi(env);
            if (val >= 0) {
                unifycr_numa_bank = val;
            } else {
                fprintf(stderr, "Incorrect NUMA bank specified in UNIFYCR_USE_NUMA_BANK."
                        "Proceeding with default allocation policy!\n");
            }
        }

#endif

        /* record the max fd for the system */
        /* RLIMIT_NOFILE specifies a value one greater than the maximum
         * file descriptor number that can be opened by this process */
        struct rlimit *r_limit = malloc(sizeof(r_limit));
        if (r_limit == NULL) {
            perror("failed to allocate memory for call to getrlimit");
            return UNIFYCR_FAILURE;
        }
        if (getrlimit(RLIMIT_NOFILE, r_limit) < 0) {
            perror("rlimit failed");
            free(r_limit);
            return UNIFYCR_FAILURE;
        }
        unifycr_fd_limit = r_limit->rlim_cur;
        free(r_limit);
        DEBUG("FD limit for system = %ld\n", unifycr_fd_limit);

        /* determine the size of the superblock */
        /* generous allocation for chunk map (one file can take entire space)*/
        size_t superblock_size = 0;
        superblock_size += sizeof(
                               uint32_t); /* header: single uint32_t to hold 0xdeadbeef number of initialization */
        superblock_size += unifycr_stack_bytes(
                               unifycr_max_files);         /* free file id stack */
        superblock_size += unifycr_max_files * sizeof(
                               unifycr_filename_t); /* file name struct array */
        superblock_size += unifycr_max_files * sizeof(
                               unifycr_filemeta_t); /* file meta data struct array */
        superblock_size += unifycr_max_files * unifycr_max_chunks * sizeof(
                               unifycr_chunkmeta_t);
        /* chunk meta data struct array for each file */
        if (unifycr_use_spillover) {
            superblock_size += unifycr_max_files * unifycr_spillover_max_chunks * sizeof(
                                   unifycr_chunkmeta_t);
        }
        superblock_size += unifycr_stack_bytes(
                               unifycr_max_chunks);        /* free chunk stack */
        if (unifycr_use_memfs) {
            superblock_size += unifycr_page_size +
                               (unifycr_max_chunks * unifycr_chunk_size);         /* memory chunks */
        }
        if (unifycr_use_spillover) {
            superblock_size +=
                unifycr_stack_bytes(
                    unifycr_spillover_max_chunks);     /* free spill over chunk stack */
        }

        /*unifycr: add the index and attribute region size of unifycr*/
        if (fs_type == UNIFYCR_LOG) {
            superblock_size += unifycr_max_index_entries
                               * sizeof(unifycr_index_t) + unifycr_page_size;
            superblock_size += unifycr_max_fattr_entries
                               * sizeof(unifycr_fattr_t) + unifycr_page_size;
            glb_superblock_size = superblock_size;
        }

        /* get a superblock of persistent memory and initialize our
         * global variables for this block */
#ifdef MACHINE_BGQ
        char bgqname[100];
        snprintf(bgqname, sizeof(bgqname), "memory_rank_%d", rank);
        unifycr_superblock = unifycr_superblock_bgq(superblock_size, bgqname);
#else /* MACHINE_BGQ */
        unifycr_superblock = unifycr_superblock_shmget(superblock_size,
                             unifycr_mount_shmget_key);
#endif /* MACHINE_BGQ */
        if (unifycr_superblock == NULL) {
            DEBUG("unifycr_superblock_shmget() failed\n");
            return UNIFYCR_FAILURE;
        }
        char spillfile_prefix[100];

        env = getenv("UNIFYCR_EXTERNAL_DATA_DIR");
        if (env) {
            strcpy(external_data_dir, env);
        } else {
            strcpy(external_data_dir, EXTERNAL_DATA_DIR);
        }

        sprintf(spillfile_prefix, "%s/spill_%d_%d.log",
                external_data_dir, app_id, local_rank_idx);

        /* initialize spillover store */
        if (unifycr_use_spillover) {
            size_t spillover_size = unifycr_max_chunks * unifycr_chunk_size;
            unifycr_spilloverblock = unifycr_get_spillblock(spillover_size,
                                     spillfile_prefix);

            if (unifycr_spilloverblock < 0) {
                DEBUG("unifycr_get_spillblock() failed!\n");
                return UNIFYCR_FAILURE;
            }
        }

        env = getenv("UNIFYCR_EXTERNAL_META_DIR");
        if (env) {
            strcpy(external_meta_dir, env);
        } else {
            strcpy(external_meta_dir, EXTERNAL_META_DIR);
        }

        /*ToDo: add the spillover feature for the index metadata*/
        sprintf(spillfile_prefix, "%s/spill_index_%d_%d.log",
                external_meta_dir, app_id, local_rank_idx);
        if (fs_type == UNIFYCR_LOG) {
            unifycr_spillmetablock =
                unifycr_get_spillblock(unifycr_index_buf_size, spillfile_prefix);
            if (unifycr_spillmetablock < 0) {
                DEBUG("unifycr_get_spillmetablock failed!\n");
                return UNIFYCR_FAILURE;
            }
        }

        /* remember that we've now initialized the library */
        unifycr_initialized = 1;
    }
    return UNIFYCR_SUCCESS;
}

/* ---------------------------------------
 * APIs exposed to external libraries
 * --------------------------------------- */


/**
* mount a file system at a given prefix
* subtype: 0-> log-based file system;
* 1->striping based file system, not implemented yet.
* @param prefix: directory prefix
* @param size: the number of ranks
* @param l_app_id: application ID
* @return success/error code
*/
int unifycr_mount(const char prefix[], int rank, size_t size,
                  int l_app_id, int subtype)
{
    switch (subtype) {
    case UNIFYCRFS:
        fs_type = UNIFYCRFS;
        break;
    case UNIFYCR_LOG:
        fs_type = UNIFYCR_LOG;
        break;
    case UNIFYCR_STRIPE:
        fs_type = UNIFYCR_STRIPE;
        break;
    default:
        fs_type = UNIFYCR_LOG;
        break;
    }

    dbg_rank = rank;
    app_id = l_app_id;
    return unifycrfs_mount(prefix, size, rank);
}

/**
 * unmount the mounted file system, triggered
 * by the root process of an application
 * ToDo: add the support for more operations
 * beyond terminating the servers. E.g.
 * data flush for persistence.
 * @return success/error code
 */
int unifycr_unmount(void)
{
    int cmd = COMM_UNMOUNT;
    char cmd_buf[GEN_STR_LEN] = {0};
    int bytes_read = 0;
    int rc;

    if (fs_type != UNIFYCR_LOG)
        return UNIFYCR_FAILURE;

    memcpy(cmd_buf, &cmd, sizeof(int));

    rc = __real_write(cmd_fd.fd, cmd_buf, sizeof(cmd_buf));
    if (rc <= 0)
        return UNIFYCR_FAILURE;

    cmd_fd.events = POLLIN | POLLPRI;
    cmd_fd.revents = 0;

    rc = poll(&cmd_fd, 1, -1);
    if (rc < 0)
        return UNIFYCR_FAILURE;

    if (cmd_fd.revents != 0 && cmd_fd.revents == POLLIN) {
        bytes_read = __real_read(cmd_fd.fd, cmd_buf, sizeof(cmd_buf));
        if (bytes_read <= 0 ||
            *((int *)cmd_buf) != COMM_UNMOUNT ||
            *((int *)cmd_buf + 1) != ACK_SUCCESS)
            return UNIFYCR_FAILURE;
    }

    return UNIFYCR_SUCCESS;
}

/**
 * Transfer the client-side context information to the corresponding
 * delegator on the server side.
 */
static int unifycr_sync_to_del(void)
{
    int cmd = COMM_MOUNT;
    int num_procs_per_node = local_rank_cnt;
    int req_buf_sz = shm_req_size;
    int recv_buf_sz = shm_recv_size;
    long superblock_sz = glb_superblock_size;
    long meta_offset = (void *)unifycr_indices.ptr_num_entries -
        unifycr_superblock;
    long meta_size = unifycr_max_index_entries * sizeof(unifycr_index_t);
    long fmeta_offset = (void *)unifycr_fattrs.ptr_num_entries -
        unifycr_superblock;
    long fmeta_size = unifycr_max_fattr_entries * sizeof(unifycr_fattr_t);
    long data_offset = (void *)unifycr_chunks - unifycr_superblock;
    long data_size = (long)unifycr_max_chunks * unifycr_chunk_size;
    char external_spill_dir[UNIFYCR_MAX_FILENAME] = {0};

    strcpy(external_spill_dir, external_data_dir);

    /*
     * Copy the client-side information to the command
     * buffer, then send to the delegator. The delegator
     * will attach to the client-side shared memory and open
     * the spill log file based on this information.
     */
    memcpy(cmd_buf, &cmd, sizeof(int));
    memcpy(cmd_buf + sizeof(int), &app_id, sizeof(int));
    memcpy(cmd_buf + 2 * sizeof(int),
           &local_rank_idx, sizeof(int));
    memcpy(cmd_buf + 3 * sizeof(int),
           &dbg_rank, sizeof(int)); /*add debug info*/
    memcpy(cmd_buf + 4 * sizeof(int), &num_procs_per_node, sizeof(int));
    memcpy(cmd_buf + 5 * sizeof(int), &req_buf_sz, sizeof(int));
    memcpy(cmd_buf + 6 * sizeof(int), &recv_buf_sz, sizeof(int));

    memcpy(cmd_buf + 7 * sizeof(int), &superblock_sz, sizeof(long));
    memcpy(cmd_buf + 7 * sizeof(int) + sizeof(long),
           &meta_offset, sizeof(long));
    memcpy(cmd_buf + 7 * sizeof(int) + 2 * sizeof(long),
           &meta_size, sizeof(long));

    memcpy(cmd_buf + 7 * sizeof(int) + 3 * sizeof(long),
           &fmeta_offset, sizeof(long));
    memcpy(cmd_buf + 7 * sizeof(int) + 4 * sizeof(long),
           &fmeta_size, sizeof(long));

    memcpy(cmd_buf + 7 * sizeof(int) + 5 * sizeof(long),
           &data_offset, sizeof(long));
    memcpy(cmd_buf + 7 * sizeof(int) + 6 * sizeof(long),
           &data_size, sizeof(long));

    memcpy(cmd_buf + 7 * sizeof(int) + 7 * sizeof(long),
           external_spill_dir, UNIFYCR_MAX_FILENAME);

    int res = __real_write(client_sockfd,
                           cmd_buf, sizeof(cmd_buf));
    if (res != 0) {
        int bytes_read = 0;
        int rc = -1;

        cmd_fd.events = POLLIN | POLLPRI;
        cmd_fd.revents = 0;

        rc = poll(&cmd_fd, 1, -1);
        if (rc == 0) {
            /* encounter timeout*/
            return -1;
        } else {
            if (rc > 0) {
                if (cmd_fd.revents != 0) {
                    if (cmd_fd.revents == POLLIN) {
                        bytes_read = __real_read(client_sockfd, cmd_buf,
                                                 sizeof(cmd_buf));
                        if (bytes_read == 0) {
                            /*remote connection is closed*/
                            return -1;
                        } else {
                            if (*((int *)cmd_buf) != COMM_MOUNT ||
                                *((int *)cmd_buf + 1) != ACK_SUCCESS) {
                                /*encounter delegator-side error*/
                                return rc;
                            } else {
                                unifycr_key_slice_range =
                                    *((long *)(cmd_buf + 2 * sizeof(int)));
                                /*success*/

                            }
                        }
                    } else {
                        /*encounter connection error*/
                        return -1;
                    }
                } else {
                    /*file descriptor is negative*/
                    return -1;
                }
            } else {
                /* encounter error*/
                return -1;
            }
        }
    } else {
        /*write error*/
        return -1;
    }

    return 0;
}

/**
 * Initialize the shared recv memory buffer to receive data from the delegators
 */
static int unifycr_init_recv_shm(int local_rank_idx, int app_id)
{
    char *env = getenv("SHM_RECV_SIZE");
    char shm_name[GEN_STR_LEN] = {0};
    int rc = -1;

    if (env)
        shm_recv_size = atol(env);

    sprintf(shm_name, "%d-recv-%d", app_id, local_rank_idx);

    recvbuf_fd = shm_open(shm_name, MMAP_OPEN_FLAG, MMAP_OPEN_MODE);
    rc = recvbuf_fd;
    if (rc == -1)
        return UNIFYCR_FAILURE;

    rc = ftruncate(recvbuf_fd, shm_recv_size);
    if (rc == -1)
        return UNIFYCR_FAILURE;

    shm_recvbuf = mmap(NULL, shm_recv_size, PROT_WRITE | PROT_READ,
                       MAP_SHARED, recvbuf_fd, SEEK_SET);
    if (shm_recvbuf == NULL)
        return UNIFYCR_FAILURE;

    *((int *)shm_recvbuf) = app_id + 3;
    return 0;
}

/**
 * Initialize the shared request memory, which
 * is used to buffer the list of read requests
 * to be transferred to the delegator on the
 * server side.
 * @param local_rank_idx: local process id
 * @param app_id: which application this
 *  process is from
 * @return success/error code
 */
static int unifycr_init_req_shm(int local_rank_idx, int app_id)
{
    char *env = getenv("SHM_REQ_SIZE");
    char shm_name[GEN_STR_LEN] = {0};
    int rc = -1;

    /* initialize request buffer size*/
    if (env)
        shm_req_size = atol(env);

    sprintf(shm_name, "%d-req-%d", app_id, local_rank_idx);
    reqbuf_fd = shm_open(shm_name, MMAP_OPEN_FLAG, MMAP_OPEN_MODE);
    rc = reqbuf_fd;
    if (rc == -1)
        return UNIFYCR_FAILURE;

    rc = ftruncate(reqbuf_fd, shm_req_size);
    if (rc == -1)
        return UNIFYCR_FAILURE;

    shm_reqbuf = mmap(NULL, shm_req_size, PROT_WRITE | PROT_READ,
                      MAP_SHARED, reqbuf_fd, SEEK_SET);
    if (shm_reqbuf == NULL)
        return UNIFYCR_FAILURE;

    return 0;
}

/**
 * get the number of delegators on the
 * same node from the first delegator
 * on the server side
 */
static int get_del_cnt(void)
{
    int cmd = COMM_SYNC_DEL;
    int res;

    memcpy(cmd_buf, &cmd, sizeof(int));
    res = __real_write(client_sockfd, cmd_buf, sizeof(cmd_buf));

    if (res != 0) {
        int bytes_read = 0;
        int rc = -1;

        cmd_fd.events = POLLIN | POLLPRI;
        cmd_fd.revents = 0;

        rc = poll(&cmd_fd, 1, -1);
        if (rc == 0) {
            /* encounter timeout*/
            return -1;
        } else {
            if (rc > 0) {
                if (cmd_fd.revents != 0) {
                    if (cmd_fd.revents == POLLIN) {
                        bytes_read = __real_read(client_sockfd, cmd_buf,
                                                 sizeof(cmd_buf));
                        if (bytes_read == 0) {
                            /*remote connection is closed*/
                            return -1;
                        } else {
                            if (*((int *)cmd_buf) != COMM_SYNC_DEL ||
                                *((int *)cmd_buf + 1) != ACK_SUCCESS) {
                                /*encounter delegator-side error*/
                                return rc;
                            } else {
                                /*success*/
                            }
                        }
                    } else {
                        /*encounter connection error*/
                        return -1;
                    }
                } else {
                    /*file descriptor is negative*/
                    return -1;
                }
            } else {
                /* encounter error*/
                return -1;
            }
        }
    } else {
        /*write error*/
        return -1;
    }

    return *(int *)(cmd_buf + 2 * sizeof(int));

}

/**
 * initialize the client-side socket
 * used to communicate with the server-side
 * delegators. Each client is serviced by
 * one delegator.
 * @param proc_id: local process id
 * @param l_num_procs_per_node: number
 * of ranks on each compute node
 * @param l_num_del_per_node: number of server-side
 * delegators on the same node
 * @return success/error code
 */

static int unifycr_init_socket(int proc_id, int l_num_procs_per_node,
                               int l_num_del_per_node)
{
    struct sockaddr_un serv_addr;
    char tmp_path[GEN_STR_LEN] = {0};
    int nprocs_per_del;
    int len;
    int result;
    int flag;
    int rc = -1;

    client_sockfd = socket(AF_UNIX, SOCK_STREAM, 0);
    if (client_sockfd < 0)
        return -1;

    memset(&serv_addr, 0, sizeof(serv_addr));
    serv_addr.sun_family = AF_UNIX;
    if (l_num_procs_per_node % l_num_del_per_node == 0)
        nprocs_per_del = l_num_procs_per_node / l_num_del_per_node;
    else
        nprocs_per_del = l_num_procs_per_node / l_num_del_per_node + 1;

    /*which delegator I belong to*/
    sprintf(tmp_path, "%s%d", SOCKET_PATH, proc_id / nprocs_per_del);

    strcpy(serv_addr.sun_path, tmp_path);
    len = sizeof(serv_addr);
    result = connect(client_sockfd, (struct sockaddr *)&serv_addr, len);

    /* exit with error if connection is not successful */
    if (result == -1) {
        rc = -1;
        return rc;
    }

    flag = fcntl(client_sockfd, F_GETFL);
    fcntl(client_sockfd, F_SETFL, flag | O_NONBLOCK);
    cmd_fd.fd = client_sockfd;
    cmd_fd.events = POLLIN | POLLHUP;
    cmd_fd.revents = 0;

    return 0;
}

int compare_fattr(const void *a, const void *b)
{
    const unifycr_fattr_t *ptr_a = a;
    const unifycr_fattr_t *ptr_b = b;

    if (ptr_a->fid > ptr_b->fid)
        return 1;

    if (ptr_a->fid < ptr_b->fid)
        return -1;

    return 0;
}

static int compare_int(const void *a, const void *b)
{
    const int *ptr_a = a;
    const int *ptr_b = b;

    if (*ptr_a - *ptr_b > 0)
        return 1;

    if (*ptr_a - *ptr_b < 0)
        return -1;

    return 0;
}

static int compare_name_rank_pair(const void *a, const void *b)
{
    const name_rank_pair_t *pair_a = a;
    const name_rank_pair_t *pair_b = b;

    if (strcmp(pair_a->hostname, pair_b->hostname) > 0)
        return 1;

    if (strcmp(pair_a->hostname, pair_b->hostname) < 0)
        return -1;

    return 0;
}

/**
 * find the local index of a given rank among all ranks
 * collocated on the same node
 * @param local_rank_lst: a list of local ranks
 * @param local_rank_cnt: number of local ranks
 * @return index of rank in local_rank_lst
 */
static int find_rank_idx(int rank, int *local_rank_lst, int local_rank_cnt)
{
    int i;

    for (i = 0; i < local_rank_cnt; i++) {
        if (local_rank_lst[i] == rank)
            return i;
    }

    return -1;
}


/**
 * calculate the number of ranks per node,
 *
 * @param numTasks: number of tasks in the application
 * @return success/error code
 * @return local_rank_lst: a list of local ranks
 * @return local_rank_cnt: number of local ranks
 */
static int CountTasksPerNode(int rank, int numTasks)
{
    char hostname[UNIFYCR_MAX_FILENAME];
    char localhost[UNIFYCR_MAX_FILENAME];
    int resultsLen = 30;
    MPI_Status status;
    int rc;

    rc = MPI_Get_processor_name(localhost, &resultsLen);
    if (rc != 0)
<<<<<<< HEAD
        DEBUG("failed to get the processor's name");
=======
        debug("failed to get the processor's name");
>>>>>>> 3a299efd

    if (numTasks > 0) {
        if (rank == 0) {
            int i;
            /* a container of (rank, host) mappings*/
            name_rank_pair_t *host_set =
                (name_rank_pair_t *)malloc(numTasks
                                           * sizeof(name_rank_pair_t));
            /*
             * MPI_receive all hostnames, and compare to local hostname
             * TODO: handle the case when the length of hostname is larger
             * than 30
             */
            for (i = 1; i < numTasks; i++) {
                rc = MPI_Recv(hostname, UNIFYCR_MAX_FILENAME,
                              MPI_CHAR, MPI_ANY_SOURCE,
                              MPI_ANY_TAG, MPI_COMM_WORLD,
                              &status);

                if (rc != 0) {
                    DEBUG("cannot receive hostnames");
                    return -1;
                }
                strcpy(host_set[i].hostname, hostname);
                host_set[i].rank = status.MPI_SOURCE;
            }
            strcpy(host_set[0].hostname, localhost);
            host_set[0].rank = 0;

            /*sort according to the hostname*/
            qsort(host_set, numTasks, sizeof(name_rank_pair_t),
                  compare_name_rank_pair);

            /*
             * rank_cnt: records the number of processes on each node
             * rank_set: the list of ranks for each node
             */
            int **rank_set = (int **)malloc(numTasks * sizeof(int *));
            int *rank_cnt = (int *)malloc(numTasks * sizeof(int));
            int cursor = 0, set_counter = 0;

            for (i = 1; i < numTasks; i++) {
                if (strcmp(host_set[i].hostname,
                           host_set[i - 1].hostname) == 0) {
                    /*do nothing*/
                } else {
                    // find a different rank, so switch to a new set
                    int j, k = 0;

                    rank_set[set_counter] =
                        (int *)malloc((i - cursor) * sizeof(int));
                    rank_cnt[set_counter] = i - cursor;
                    for (j = cursor; j <= i - 1; j++) {

                        rank_set[set_counter][k] =  host_set[j].rank;
                        k++;
                    }

                    set_counter++;
                    cursor = i;
                }

            }

            /* fill rank_cnt and rank_set entry for the last node */
            int j = 0;

            rank_set[set_counter] = malloc((i - cursor) * sizeof(int));
            rank_cnt[set_counter] = numTasks - cursor;
            for (i = cursor; i <= numTasks - 1; i++) {
                rank_set[set_counter][j] = host_set[i].rank;
                j++;
            }
            set_counter++;

            /* broadcast the rank_cnt and rank_set information to each rank */
            int root_set_no = -1;

            for (i = 0; i < set_counter; i++) {
                for (j = 0; j < rank_cnt[i]; j++) {
                    if (rank_set[i][j] != 0) {
                        rc = MPI_Send(&rank_cnt[i], 1, MPI_INT, rank_set[i][j],
                                      0, MPI_COMM_WORLD);
                        if (rc != 0) {
                            DEBUG("cannot send local rank cnt");
                            return -1;
                        }

                        /*send the local rank set to the corresponding rank*/
                        rc = MPI_Send(rank_set[i], rank_cnt[i], MPI_INT,
                                      rank_set[i][j], 0, MPI_COMM_WORLD);
                        if (rc != 0) {
                            DEBUG("cannot send local rank list");
                            return -1;
                        }
                    } else {
                        root_set_no = i;
                    }
                }
            }


            /* root process set its own local rank set and rank_cnt*/
            if (root_set_no >= 0) {
                local_rank_lst = malloc(rank_cnt[root_set_no] * sizeof(int));
                for (i = 0; i < rank_cnt[root_set_no]; i++)
                    local_rank_lst[i] = rank_set[root_set_no][i];

                local_rank_cnt = rank_cnt[root_set_no];
            }

            for (i = 0; i < set_counter; i++)
                free(rank_set[i]);

            free(rank_cnt);
            free(host_set);
            free(rank_set);
        } else {
            /*
             * non-root process performs MPI_send to send hostname to root node
             */
            rc = MPI_Send(localhost, UNIFYCR_MAX_FILENAME,
                          MPI_CHAR, 0, 0, MPI_COMM_WORLD);
            if (rc != 0) {
                DEBUG("cannot send host name");
                return -1;
            }
            /*receive the local rank count */
            rc = MPI_Recv(&local_rank_cnt, 1, MPI_INT, 0,
                          0, MPI_COMM_WORLD, &status);
            if (rc != 0) {
                DEBUG("cannot receive local rank cnt");
                return -1;
            }

            /* receive the the local rank list */
            local_rank_lst = (int *)malloc(local_rank_cnt * sizeof(int));
            rc = MPI_Recv(local_rank_lst, local_rank_cnt, MPI_INT, 0,
                          0, MPI_COMM_WORLD, &status);
            if (rc != 0) {
                free(local_rank_lst);
                DEBUG("cannot receive local rank list");
                return -1;
            }

        }

        qsort(local_rank_lst, local_rank_cnt, sizeof(int),
              compare_int);

        // scatter ranks out
    } else {
        DEBUG("number of tasks is smaller than 0");
        return -1;
    }

    return 0;
}


/* mount memfs at some prefix location */
int unifycrfs_mount(const char prefix[], size_t size, int rank)
{
    char *env = getenv("UNIFYCR_USE_SINGLE_SHM");

    unifycr_mount_prefix = strdup(prefix);
    unifycr_mount_prefixlen = strlen(unifycr_mount_prefix);

    if (env) {
        int val = atoi(env);

        if (val != 0)
            unifycr_use_single_shm = 1;
    }

    if (unifycr_use_single_shm)
        unifycr_mount_shmget_key = UNIFYCR_SUPERBLOCK_KEY + rank;
    else
        unifycr_mount_shmget_key = IPC_PRIVATE;

    if (fs_type == UNIFYCR_LOG || fs_type == UNIFYCR_STRIPE) {
        int rc = CountTasksPerNode(rank, size);

        if (rc < 0) {
<<<<<<< HEAD
            DEBUG("rank:%d, cannot get the local rank list.", dbg_rank);
=======
            debug("rank:%d, cannot get the local rank list.", dbg_rank);
>>>>>>> 3a299efd
            return -1;
        }

        local_rank_idx = find_rank_idx(rank,
                                       local_rank_lst, local_rank_cnt);

        /*
         * unifycr_mount_shmget_key marks the start of
         * the superblock shared memory of each rank
         * each process has three types of shared memory:
         * request memory, recv memory and superblock
         * memory. We set unifycr_mount_shmget_key in
         * this way to avoid different ranks conflicting
         * on the same name in shm_open.
         */
        unifycr_mount_shmget_key = local_rank_idx;

    }

    /* initialize our library */
    unifycr_init(rank);

    if (fs_type == UNIFYCR_LOG || fs_type == UNIFYCR_STRIPE) {
        char host_name[UNIFYCR_MAX_FILENAME] = {0};
        int rc = gethostname(host_name, UNIFYCR_MAX_FILENAME);

        if (rc != 0) {
<<<<<<< HEAD
            DEBUG("rank:%d, fail to get the host name.", dbg_rank);
=======
            debug("rank:%d, fail to get the host name.", dbg_rank);
>>>>>>> 3a299efd
            return UNIFYCR_FAILURE;
        }

        /* get the number of collocated delegators*/
        if (local_rank_idx == 0) {
            rc = unifycr_init_socket(0, 1, 1);
            if (rc < 0)
                return -1;

            local_del_cnt = get_del_cnt();
            if (local_del_cnt > 0) {
                int i;

                for (i = 0; i < local_rank_cnt; i++) {
                    if (local_rank_lst[i] != rank) {
                        int rc = MPI_Send(&local_del_cnt, 1, MPI_INT,
                                          local_rank_lst[i], 0,
                                          MPI_COMM_WORLD);
                        if (rc != MPI_SUCCESS) {
<<<<<<< HEAD
                            DEBUG("rank:%d, MPI_Send failed", dbg_rank);
=======
                            debug("rank:%d, MPI_Send failed", dbg_rank);
>>>>>>> 3a299efd
                            return UNIFYCR_FAILURE;
                        }

                    }
                }
            } else {
<<<<<<< HEAD
                DEBUG("rank:%d, fail to get the delegator count.", dbg_rank);
=======
                debug("rank:%d, fail to get the delegator count.", dbg_rank);
>>>>>>> 3a299efd
                return UNIFYCR_FAILURE;
            }

        } else {
            MPI_Status status;
            int rc = MPI_Recv(&local_del_cnt, 1, MPI_INT, local_rank_lst[0],
                              0, MPI_COMM_WORLD, &status);

            if (rc != MPI_SUCCESS) {
<<<<<<< HEAD
                DEBUG("rank:%d, MPI_Recv failed.", dbg_rank);
                return UNIFYCR_FAILURE;
            }
            if (local_del_cnt < 0 || rc < 0) {
                DEBUG("rank:%d, fail to initialize socket.", dbg_rank);
=======
                debug("rank:%d, MPI_Recv failed.", dbg_rank);
                return UNIFYCR_FAILURE;
            }
            if (local_del_cnt < 0 || rc < 0) {
                debug("rank:%d, fail to initialize socket.", dbg_rank);
>>>>>>> 3a299efd
                return UNIFYCR_FAILURE;
            } else  {
                int rc = unifycr_init_socket(local_rank_idx,
                                             local_rank_cnt, local_del_cnt);
                if (rc < 0) {
<<<<<<< HEAD
                    DEBUG("rank:%d, fail to initialize socket.", dbg_rank);
=======
                    debug("rank:%d, fail to initialize socket.", dbg_rank);
>>>>>>> 3a299efd
                    return UNIFYCR_FAILURE;
                }
            }
        }

        /*connect to server-side delegators*/

        rc = unifycr_init_req_shm(local_rank_idx, app_id);
        if (rc < 0) {
<<<<<<< HEAD
            DEBUG("rank:%d, fail to init shared request memory.", dbg_rank);
=======
            debug("rank:%d, fail to init shared request memory.", dbg_rank);
>>>>>>> 3a299efd
            return UNIFYCR_FAILURE;
        }

        rc = unifycr_init_recv_shm(local_rank_idx, app_id);
        if (rc < 0) {
<<<<<<< HEAD
            DEBUG("rank:%d, fail to init shared receive memory.", dbg_rank);
=======
            debug("rank:%d, fail to init shared receive memory.", dbg_rank);
>>>>>>> 3a299efd
            return UNIFYCR_FAILURE;
        }

        rc = unifycr_sync_to_del();
        if (rc < 0) {
<<<<<<< HEAD
            DEBUG("rank:%d, fail to convey information to the delegator.",
=======
            debug("rank:%d, fail to convey information to the delegator.",
>>>>>>> 3a299efd
                  dbg_rank);
            return UNIFYCR_FAILURE;
        }

    }
    /* add mount point as a new directory in the file list */
    if (unifycr_get_fid_from_path(prefix) >= 0) {
        /* we can't mount this location, because it already exists */
        errno = EEXIST;
        return -1;
    } else {
        /* claim an entry in our file list */
        int fid = unifycr_fid_create_directory(prefix);

        if (fid < 0) {
            /* if there was an error, return it */
            return fid;
        }
    }

    return 0;
}

/*
 * get information about the chunk data region for external async libraries
 * to register during their init
 */
size_t unifycr_get_data_region(void **ptr)
{
    *ptr = unifycr_chunks;
    return unifycr_chunk_mem;
}

/* get a list of chunks for a given file (useful for RDMA, etc.) */
chunk_list_t *unifycr_get_chunk_list(char *path)
{
    return NULL;
}

/*
<<<<<<< HEAD
 * DEBUG function to print list of chunks constituting a file and to test
=======
 * debug function to print list of chunks constituting a file and to test
>>>>>>> 3a299efd
 * above function
 */
void unifycr_print_chunk_list(char *path)
{
}<|MERGE_RESOLUTION|>--- conflicted
+++ resolved
@@ -2436,11 +2436,7 @@
 
     rc = MPI_Get_processor_name(localhost, &resultsLen);
     if (rc != 0)
-<<<<<<< HEAD
         DEBUG("failed to get the processor's name");
-=======
-        debug("failed to get the processor's name");
->>>>>>> 3a299efd
 
     if (numTasks > 0) {
         if (rank == 0) {
@@ -2625,11 +2621,7 @@
         int rc = CountTasksPerNode(rank, size);
 
         if (rc < 0) {
-<<<<<<< HEAD
             DEBUG("rank:%d, cannot get the local rank list.", dbg_rank);
-=======
-            debug("rank:%d, cannot get the local rank list.", dbg_rank);
->>>>>>> 3a299efd
             return -1;
         }
 
@@ -2657,11 +2649,7 @@
         int rc = gethostname(host_name, UNIFYCR_MAX_FILENAME);
 
         if (rc != 0) {
-<<<<<<< HEAD
             DEBUG("rank:%d, fail to get the host name.", dbg_rank);
-=======
-            debug("rank:%d, fail to get the host name.", dbg_rank);
->>>>>>> 3a299efd
             return UNIFYCR_FAILURE;
         }
 
@@ -2681,22 +2669,14 @@
                                           local_rank_lst[i], 0,
                                           MPI_COMM_WORLD);
                         if (rc != MPI_SUCCESS) {
-<<<<<<< HEAD
                             DEBUG("rank:%d, MPI_Send failed", dbg_rank);
-=======
-                            debug("rank:%d, MPI_Send failed", dbg_rank);
->>>>>>> 3a299efd
                             return UNIFYCR_FAILURE;
                         }
 
                     }
                 }
             } else {
-<<<<<<< HEAD
                 DEBUG("rank:%d, fail to get the delegator count.", dbg_rank);
-=======
-                debug("rank:%d, fail to get the delegator count.", dbg_rank);
->>>>>>> 3a299efd
                 return UNIFYCR_FAILURE;
             }
 
@@ -2706,29 +2686,17 @@
                               0, MPI_COMM_WORLD, &status);
 
             if (rc != MPI_SUCCESS) {
-<<<<<<< HEAD
                 DEBUG("rank:%d, MPI_Recv failed.", dbg_rank);
                 return UNIFYCR_FAILURE;
             }
             if (local_del_cnt < 0 || rc < 0) {
                 DEBUG("rank:%d, fail to initialize socket.", dbg_rank);
-=======
-                debug("rank:%d, MPI_Recv failed.", dbg_rank);
-                return UNIFYCR_FAILURE;
-            }
-            if (local_del_cnt < 0 || rc < 0) {
-                debug("rank:%d, fail to initialize socket.", dbg_rank);
->>>>>>> 3a299efd
                 return UNIFYCR_FAILURE;
             } else  {
                 int rc = unifycr_init_socket(local_rank_idx,
                                              local_rank_cnt, local_del_cnt);
                 if (rc < 0) {
-<<<<<<< HEAD
                     DEBUG("rank:%d, fail to initialize socket.", dbg_rank);
-=======
-                    debug("rank:%d, fail to initialize socket.", dbg_rank);
->>>>>>> 3a299efd
                     return UNIFYCR_FAILURE;
                 }
             }
@@ -2738,31 +2706,19 @@
 
         rc = unifycr_init_req_shm(local_rank_idx, app_id);
         if (rc < 0) {
-<<<<<<< HEAD
             DEBUG("rank:%d, fail to init shared request memory.", dbg_rank);
-=======
-            debug("rank:%d, fail to init shared request memory.", dbg_rank);
->>>>>>> 3a299efd
             return UNIFYCR_FAILURE;
         }
 
         rc = unifycr_init_recv_shm(local_rank_idx, app_id);
         if (rc < 0) {
-<<<<<<< HEAD
             DEBUG("rank:%d, fail to init shared receive memory.", dbg_rank);
-=======
-            debug("rank:%d, fail to init shared receive memory.", dbg_rank);
->>>>>>> 3a299efd
             return UNIFYCR_FAILURE;
         }
 
         rc = unifycr_sync_to_del();
         if (rc < 0) {
-<<<<<<< HEAD
             DEBUG("rank:%d, fail to convey information to the delegator.",
-=======
-            debug("rank:%d, fail to convey information to the delegator.",
->>>>>>> 3a299efd
                   dbg_rank);
             return UNIFYCR_FAILURE;
         }
@@ -2803,11 +2759,7 @@
 }
 
 /*
-<<<<<<< HEAD
- * DEBUG function to print list of chunks constituting a file and to test
-=======
  * debug function to print list of chunks constituting a file and to test
->>>>>>> 3a299efd
  * above function
  */
 void unifycr_print_chunk_list(char *path)
