--- conflicted
+++ resolved
@@ -886,13 +886,8 @@
                 ret = ENOMEM;
             } else {
                 unifyfs_fops_ctx_t ctx = {
-<<<<<<< HEAD
-                        .app_id = in->app_id,
-                        .client_id = in->client_id,
-=======
                     .app_id = in->app_id,
                     .client_id = in->client_id,
->>>>>>> 4e67166b
                 };
 
                 // The handler function doesn't actually need the input struct
@@ -933,7 +928,6 @@
         margo_destroy(handle);
     }
 }
-<<<<<<< HEAD
 DEFINE_MARGO_RPC_HANDLER(unifyfs_get_gfids_rpc)
 
 /* returns file extents from node local server
@@ -1003,7 +997,4 @@
         margo_destroy(handle);
     }
 }
-DEFINE_MARGO_RPC_HANDLER(unifyfs_node_local_extents_get_rpc)
-=======
-DEFINE_MARGO_RPC_HANDLER(unifyfs_get_gfids_rpc)
->>>>>>> 4e67166b
+DEFINE_MARGO_RPC_HANDLER(unifyfs_node_local_extents_get_rpc)